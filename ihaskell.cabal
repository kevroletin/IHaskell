--- conflicted
+++ resolved
@@ -150,7 +150,6 @@
   if flag(binPkgDb)
     build-depends:       bin-package-db
 
-<<<<<<< HEAD
 Test-Suite hspec
     Type: exitcode-stdio-1.0
     Ghc-Options: -threaded
@@ -211,8 +210,6 @@
         ExtendedDefaultRules
 
 
-=======
->>>>>>> 05dd79dc
 source-repository head
   type:     git
   location: git://github.com/gibiansky/IHaskell.git