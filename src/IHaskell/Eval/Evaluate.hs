{-# LANGUAGE DoAndIfThenElse, NoOverloadedStrings #-}
{- | Description : Wrapper around GHC API, exposing a single `evaluate` interface that runs
                   a statement, declaration, import, or directive.

This module exports all functions used for evaluation of IHaskell input.
-}
module IHaskell.Eval.Evaluate (
  interpret, evaluate, Interpreter, liftIO, typeCleaner, globalImports
  ) where

import ClassyPrelude hiding (liftIO, hGetContents, try)
import Control.Concurrent (forkIO, threadDelay)
import Prelude (putChar, head, tail, last, init, (!!))
import Data.List.Utils
import Data.List(findIndex, and)
import Data.String.Utils
import Text.Printf
import Data.Char as Char
import Data.Dynamic
import Data.Typeable
import qualified Data.Serialize as Serialize
import System.Directory
import Filesystem.Path.CurrentOS (encodeString)
import System.Posix.IO
import System.IO (hGetChar, hFlush)
import System.Random (getStdGen, randomRs)
import Unsafe.Coerce
import Control.Monad (guard)
import System.Process
import System.Exit
import Data.Maybe (fromJust)

import NameSet
import Name
import PprTyThing
import InteractiveEval
import DynFlags
import Type
import Exception (gtry)
import HscTypes
import HscMain
import TcType
import Unify
import InstEnv
import GhcMonad (liftIO, withSession)
import GHC hiding (Stmt, TypeSig)
import GHC.Paths
import Exception hiding (evaluate)
import Outputable
import Packages
import Module

import qualified System.IO.Strict as StrictIO

import IHaskell.Types
import IHaskell.Eval.Parser
import IHaskell.Eval.Lint
import IHaskell.Display

import Paths_ihaskell (version)
import Data.Version (versionBranch)

data ErrorOccurred = Success | Failure deriving Show

debug :: Bool
debug = False

ignoreTypePrefixes :: [String]
ignoreTypePrefixes = ["GHC.Types", "GHC.Base", "GHC.Show", "System.IO",
                      "GHC.Float", ":Interactive", "GHC.Num", "GHC.IO",
                      "GHC.Integer.Type"]

typeCleaner :: String -> String
typeCleaner = useStringType . foldl' (.) id (map (`replace` "") fullPrefixes)
  where
    fullPrefixes = map (++ ".") ignoreTypePrefixes
    useStringType = replace "[Char]" "String"

write :: GhcMonad m => String -> m ()
write x = when debug $ liftIO $ hPutStrLn stderr $ "DEBUG: " ++ x

type Interpreter = Ghc

globalImports :: [String]
globalImports =
  [ "import IHaskell.Display"
  , "import Control.Applicative ((<$>))"
  , "import GHC.IO.Handle (hDuplicateTo, hDuplicate, hClose)"
  , "import System.Posix.IO"
  , "import System.Posix.Files"
  , "import System.IO"
  ]



-- | Run an interpreting action. This is effectively runGhc with
-- initialization and importing.
interpret :: Interpreter a -> IO a
interpret action = runGhc (Just libdir) $ do
  -- Set the dynamic session flags
  originalFlags <- getSessionDynFlags
  let dflags = xopt_set originalFlags Opt_ExtendedDefaultRules
  void $ setSessionDynFlags $ dflags { hscTarget = HscInterpreted, ghcLink = LinkInMemory }

  initializeImports

  -- Close stdin so it can't be used.
  -- Otherwise it'll block the kernel forever.
  runStmt "System.IO.hClose System.IO.stdin" RunToCompletion

  initializeItVariable

  -- Run the rest of the interpreter
  action

-- | Initialize our GHC session with imports and a value for 'it'.
initializeImports :: Interpreter ()
initializeImports = do
  -- Load packages that start with ihaskell-*, aren't just IHaskell,
  -- and depend directly on the right version of the ihaskell library
  dflags <- getSessionDynFlags
  displayPackages <- liftIO $ do
    (dflags, _) <- initPackages dflags
    let Just db = pkgDatabase dflags
        packageNames = map (packageIdString . packageConfigId) db

        initStr = "ihaskell-"
        -- "ihaskell-1.2.3.4"
        iHaskellPkgName = initStr ++ intercalate "." (map show (versionBranch version))

        dependsOnRight pkg = not $ null $ do
            pkg <- db
            depId <- depends pkg
            dep <- filter ((== depId) . installedPackageId) db
            guard (iHaskellPkgName `isPrefixOf` packageIdString (packageConfigId dep))

        -- ideally the Paths_ihaskell module could provide a way to get the
        -- hash too (ihaskell-0.2.0.5-f2bce922fa881611f72dfc4a854353b9),
        -- for now. Things will end badly if you also happen to have an
        -- ihaskell-0.2.0.5-ce34eadc18cf2b28c8d338d0f3755502 installed.
        iHaskellPkg = case filter (== iHaskellPkgName) packageNames of
                [x] -> x
                [] -> error ("cannot find required haskell library: "++iHaskellPkgName)
                _ -> error ("multiple haskell packages "++iHaskellPkgName++" found")

        displayPkgs = [ pkgName
                  | pkgName <- packageNames,
                    Just (x:_) <- [stripPrefix initStr pkgName],
                    isAlpha x]

    return displayPkgs

  -- Generate import statements all Display modules.
  let capitalize :: String -> String
      capitalize (first:rest) = Char.toUpper first : rest

      importFmt = "import IHaskell.Display.%s"

      toImportStmt :: String -> String
      toImportStmt = printf importFmt . capitalize . (!! 1) . split "-"

      displayImports = map toImportStmt displayPackages

  -- Import implicit prelude.
  importDecl <- parseImportDecl "import Prelude"
  let implicitPrelude = importDecl { ideclImplicit = True }

  -- Import modules.
  mapM_ (write . ("Importing " ++ )) displayImports
  imports <- mapM parseImportDecl $ globalImports ++ displayImports
  setContext $ map IIDecl $ implicitPrelude : imports

-- | Give a value for the `it` variable.
initializeItVariable :: Interpreter ()
initializeItVariable =
  -- This is required due to the way we handle `it` in the wrapper
  -- statements - if it doesn't exist, the first statement will fail.
  void $ runStmt "let it = ()" RunToCompletion

-- | Publisher for IHaskell outputs.  The first argument indicates whether
-- this output is final (true) or intermediate (false).
type Publisher = (Bool -> [DisplayData] -> IO ())

-- | Output of a command evaluation.
data EvalOut = EvalOut {
    evalStatus :: ErrorOccurred,
    evalResult :: [DisplayData],
    evalState :: KernelState
  }

-- | Evaluate some IPython input code.
evaluate :: KernelState      -- ^ The kernel state.
         -> String           -- ^ Haskell code or other interpreter commands.
         -> Publisher        -- ^ Function used to publish data outputs.
         -> Interpreter KernelState
evaluate kernelState code output = do
  cmds <- parseString (strip code)
  let execCount = getExecutionCounter kernelState

  when (getLintStatus kernelState /= LintOff) $ liftIO $ do
    lintSuggestions <- lint cmds
    unless (null lintSuggestions) $
      output True lintSuggestions

  updated <- runUntilFailure kernelState (map unloc cmds ++ [storeItCommand execCount])
  return updated {
    getExecutionCounter = execCount + 1
  }
  where
    runUntilFailure :: KernelState -> [CodeBlock] -> Interpreter KernelState
    runUntilFailure state [] = return state
    runUntilFailure state (cmd:rest) = do
      evalOut <- evalCommand output cmd state

      -- Output things only if they are non-empty.
      let result = evalResult evalOut
      unless (null result) $
        liftIO $ output True result

      let newState = evalState evalOut
      case evalStatus evalOut of
        Success -> runUntilFailure newState rest
        Failure -> return newState

    storeItCommand execCount = Statement $ printf "let it%d = it" execCount

wrapExecution :: KernelState
              -> Interpreter [DisplayData]
              -> Interpreter EvalOut
wrapExecution state exec = ghandle handler $ exec >>= \res ->
    return EvalOut {
      evalStatus = Success,
      evalResult = res,
      evalState = state
    }
  where
    handler :: SomeException -> Interpreter EvalOut
    handler exception =
      return EvalOut {
        evalStatus = Failure,
        evalResult = displayError $ show exception,
        evalState = state
      }

-- | Return the display data for this command, as well as whether it
-- resulted in an error.
evalCommand :: Publisher -> CodeBlock -> KernelState -> Interpreter EvalOut
evalCommand _ (Import importStr) state = wrapExecution state $ do
  write $ "Import: " ++ importStr
  importDecl <- parseImportDecl importStr
  context <- getContext

  -- If we've imported this implicitly, remove the old import.
  let noImplicit = filter (not . implicitImportOf importDecl) context
  setContext $ IIDecl importDecl : noImplicit

  flags <- getSessionDynFlags
  return $ if "Test.Hspec" `isInfixOf` importStr
           then displayError $ "Warning: Hspec is unusable in IHaskell until the resolution of GHC bug #8639." ++
                                "\nThe variable `it` is shadowed and cannot be accessed, even in qualified form."
           else []
  where
    implicitImportOf :: ImportDecl RdrName -> InteractiveImport -> Bool
    implicitImportOf _ (IIModule _) = False
    implicitImportOf imp (IIDecl decl) = ideclImplicit decl && ((==) `on` (unLoc . ideclName)) decl imp

evalCommand _ (Module contents) state = wrapExecution state $ do
  write $ "Module:\n" ++ contents

  -- Write the module contents to a temporary file in our work directory
  namePieces <- getModuleName contents
  let directory = "./" ++ intercalate "/" (init namePieces) ++ "/"
      filename = last namePieces ++ ".hs"
  liftIO $ do
    createDirectoryIfMissing True directory
    writeFile (fpFromString $ directory ++ filename) contents

  -- Clear old modules of this name
  let modName = intercalate "." namePieces
  removeTarget $ TargetModule $ mkModuleName modName
  removeTarget $ TargetFile filename Nothing

  -- Remember which modules we've loaded before.
  importedModules <- getContext

  let -- Get the dot-delimited pieces of the module name.
      moduleNameOf :: InteractiveImport -> [String]
      moduleNameOf (IIDecl decl) = split "." . moduleNameString . unLoc . ideclName $ decl
      moduleNameOf (IIModule imp) = split "." . moduleNameString $ imp

      -- Return whether this module prevents the loading of the one we're
      -- trying to load. If a module B exist, we cannot load A.B. All
      -- modules must have unique last names (where A.B has last name B).
      -- However, we *can* just reload a module.
      preventsLoading mod =
        let pieces = moduleNameOf mod in
            last namePieces == last pieces && namePieces /= pieces

  -- If we've loaded anything with the same last name, we can't use this.
  -- Otherwise, GHC tries to load the original *.hs fails and then fails.
  case find preventsLoading importedModules of
    -- If something prevents loading this module, return an error.
    Just previous -> do
      let prevLoaded = intercalate "." (moduleNameOf previous)
      return $ displayError $
        printf "Can't load module %s because already loaded %s" modName prevLoaded

    -- Since nothing prevents loading the module, compile and load it.
    Nothing -> doLoadModule modName modName

evalCommand _ (Directive SetExtension exts) state = wrapExecution state $ do
  write $ "Extension: " ++ exts
  results <- mapM setExtension (words exts)
  case catMaybes results of
    [] -> return []
    errors -> return $ displayError $ intercalate "\n" errors
  where
    -- Set an extension and update flags.
    -- Return Nothing on success. On failure, return an error message.
    setExtension :: String -> Interpreter (Maybe ErrMsg)
    setExtension ext = do
      flags <- getSessionDynFlags
      -- First, try to check if this flag matches any extension name.
      let newFlags =
            case find (flagMatches ext) xFlags of
              Just (_, flag, _) -> Just $ xopt_set flags flag
              -- If it doesn't match an extension name, try matching against
              -- disabling an extension.
              Nothing ->
                case find (flagMatchesNo ext) xFlags of
                  Just (_, flag, _) -> Just $ xopt_unset flags flag
                  Nothing -> Nothing

      -- Set the flag if we need to.
      case newFlags of
        Just flags -> setSessionDynFlags flags >> return Nothing
        Nothing -> return $ Just $ "Could not parse extension name: " ++ ext

    -- Check if a FlagSpec matches an extension name.
    flagMatches ext (name, _, _) = ext == name

    -- Check if a FlagSpec matches "No<ExtensionName>".
    -- In that case, we disable the extension.
    flagMatchesNo ext (name, _, _) = ext == "No"  ++ name

evalCommand _ (Directive GetType expr) state = wrapExecution state $ do
  write $ "Type: " ++ expr
  result <- exprType expr
  flags <- getSessionDynFlags
  let typeStr = showSDocUnqual flags $ ppr result
  return $ formatType typeStr

evalCommand _ (Directive LoadFile name) state = wrapExecution state $ do
  write $ "Load: " ++ name

  let filename = if endswith ".hs" name
                 then name
                 else name ++ ".hs"
  let modName =  replace "/" "."  $
                   if endswith ".hs" name
                   then replace ".hs" "" name
                   else name

  doLoadModule filename modName



-- This is taken largely from GHCi's info section in InteractiveUI.
evalCommand _ (Directive SetOpt option) state = do
  write $ "Setting option: " ++ option
  let opt = strip option
      newState = setOpt opt state
      out = case newState of
        Nothing -> displayError $ "Unknown option: " ++ opt
        Just _ -> []

  return EvalOut {
    evalStatus = if isJust newState then Success else Failure,
    evalResult = out,
    evalState = fromMaybe state newState
  }

  where
    setOpt :: String -> KernelState -> Maybe KernelState

    setOpt "lint" state = Just $
      state { getLintStatus = LintOn }
    setOpt "no-lint" state = Just $
      state { getLintStatus = LintOff }

    setOpt "svg" state = Just $
      state { useSvg = True }
    setOpt "no-svg" state = Just $
      state { useSvg = False }

    setOpt "show-types" state = Just $
      state { useShowTypes = True }
    setOpt "no-show-types" state = Just $
      state { useShowTypes = False }

    setOpt "show-errors" state = Just $
      state { useShowErrors = True }
    setOpt "no-show-errors" state = Just $
      state { useShowErrors = False }

    setOpt _ _ = Nothing

evalCommand publish (Directive ShellCmd ('!':cmd)) state = wrapExecution state $ liftIO $ 
  case words cmd of 
    "cd":dirs ->
      let directory = unwords dirs in do
        setCurrentDirectory directory
        return []
    cmd -> do
      (readEnd, writeEnd) <- createPipe
      handle <- fdToHandle writeEnd
      pipe <- fdToHandle readEnd
      let initProcSpec = shell $ unwords cmd
          procSpec = initProcSpec {
            std_in = Inherit,
            std_out = UseHandle handle,
            std_err = UseHandle handle
          }
      (_, _, _, process) <- createProcess procSpec
          
      -- Accumulate output from the process.
      outputAccum <- liftIO $ newMVar ""

      -- Start a loop to publish intermediate results.
      let 
        -- Compute how long to wait between reading pieces of the output. 
        -- `threadDelay` takes an argument of microseconds.
        ms = 1000
        delay = 100 * ms

        -- Maximum size of the output (after which we truncate).
        maxSize = 100 * 1000
        incSize = 200
        output str = publish False [plain str]

        loop = do
          -- Wait and then check if the computation is done.
          threadDelay delay

          -- Read next chunk and append to accumulator.
          nextChunk <- readChars pipe "\n" incSize
          modifyMVar_ outputAccum (return . (++ nextChunk))

          -- Check if we're done.
          exitCode <- getProcessExitCode process
          let computationDone = isJust exitCode

          when computationDone $ do
            nextChunk <- readChars pipe "" maxSize
            modifyMVar_ outputAccum (return . (++ nextChunk))

          if not computationDone
          then do
            -- Write to frontend and repeat.
            readMVar outputAccum >>= output 
            loop
          else do
            out <- readMVar outputAccum
            case fromJust exitCode of
              ExitSuccess -> return [plain out]
              ExitFailure code -> do
                let errMsg = "Process exited with error code " ++ show code
                    htmlErr = printf "<span class='err-msg'>%s</span>" errMsg
                return [plain $ out ++ "\n" ++ errMsg,
                        html $ printf "<span class='mono'>%s</span>" out ++ htmlErr]

      loop
      

-- This is taken largely from GHCi's info section in InteractiveUI.
evalCommand _ (Directive GetHelp _) state = do
  write "Help via :help or :?."
  return EvalOut {
    evalStatus = Success,
    evalResult = [out],
    evalState = state
  }
  where out = plain $ intercalate "\n"
          ["The following commands are available:"
          ,"    :extension <Extension>    -  enable a GHC extension."
          ,"    :extension No<Extension>  -  disable a GHC extension."
          ,"    :type <expression>        -  Print expression type."
          ,"    :info <name>              -  Print all info for a name."
          ,"    :set <opt>                -  Set an option."
          ,"    :set no-<opt>              -  Unset an option."
          ,"    :?, :help                 -  Show this help text."
          ,""
          ,"Any prefix of the commands will also suffice, e.g. use :ty for :type."
          ,""
          ,"Options:"
          ,"  lint       - enable or disable linting."
          ,"  svg        - use svg output (cannot be resized)."
          ]

-- This is taken largely from GHCi's info section in InteractiveUI.
evalCommand _ (Directive GetInfo str) state = wrapExecution state $ do
  write $ "Info: " ++ str
  -- Get all the info for all the names we're given.
  names     <- parseName str
  maybeInfos <- mapM getInfo names

  -- Filter out types that have parents in the same set.
  -- GHCi also does this.
  let getType (theType, _, _) = theType
      infos = catMaybes maybeInfos
      allNames = mkNameSet $ map (getName . getType) infos
      hasParent info = case tyThingParent_maybe (getType info) of
        Just parent -> getName parent `elemNameSet` allNames
        Nothing -> False
      filteredOutput = filter (not . hasParent) infos

  -- Convert to textual data.
  let printInfo (thing, fixity, classInstances) =
        pprTyThingInContextLoc False thing $$ showFixity fixity $$ vcat (map GHC.pprInstance classInstances)
        where
          showFixity fixity =
            if fixity == GHC.defaultFixity
            then empty
            else ppr fixity <+> pprInfixName (getName thing)
      outs = map printInfo filteredOutput

  -- Print nicely.
  unqual <- getPrintUnqual
  flags <- getSessionDynFlags
  let strings = map (showSDocForUser flags unqual) outs
  return [plain $ intercalate "\n" strings]

evalCommand output (Statement stmt) state = wrapExecution state $ do
  write $ "Statement:\n" ++ stmt
  let outputter str = output False [plain str]
  (printed, result) <- capturedStatement outputter stmt
  case result of
    RunOk names -> do
      dflags <- getSessionDynFlags

      let allNames = map (showPpr dflags) names
          isItName name =
            name == "it" ||
            name == "it" ++ show (getExecutionCounter state)
          nonItNames = filter (not . isItName) allNames
          output = [plain printed | not . null $ strip printed]

      write $ "Names: " ++ show allNames

      -- Display the types of all bound names if the option is on.
      -- This is similar to GHCi :set +t.
      if not $ useShowTypes state
      then return output
      else do
        -- Get all the type strings.
        types <- forM nonItNames $ \name -> do
          theType <- showSDocUnqual dflags . ppr <$> exprType name
          return $ name ++ " :: " ++ theType

        let joined = unlines types
            htmled = unlines $ map formatGetType types

        return $ case output of
          [] -> [html htmled]

          -- Return plain and html versions.
          -- Previously there was only a plain version.
          [Display PlainText text] ->
            [plain $ joined ++ "\n" ++ text,
             html  $ htmled ++ mono text]

    RunException exception -> throw exception
    RunBreak{} -> error "Should not break."

evalCommand output (Expression expr) state = do
  write $ "Expression:\n" ++ expr
  -- Evaluate this expression as though it's just a statement.
  -- The output is bound to 'it', so we can then use it.
  evalOut <- evalCommand output (Statement expr) state

  -- Try to use `display` to convert our type into the output
  -- DisplayData. If typechecking fails and there is no appropriate
  -- typeclass instance, this will throw an exception and thus `attempt` will
  -- return False, and we just resort to plaintext.
  let displayExpr = printf "(IHaskell.Display.display (%s))" expr :: String
  canRunDisplay <- attempt $ exprType displayExpr
  let out = evalResult evalOut
      showErr = isShowError out
  write $ printf "%s: Attempting %s" (if canRunDisplay then "Success" else "Failure") displayExpr
  write $ "Show Error: " ++ show showErr
  write $ show out

  -- If evaluation failed, return the failure.  If it was successful, we
  -- may be able to use the IHaskellDisplay typeclass.
  if not canRunDisplay
  then return $ if not showErr || useShowErrors state
                then evalOut
                else postprocessShowError evalOut
  else case evalStatus evalOut of
    Success -> useDisplay displayExpr

    -- If something other than the show failed, don't use display, just
    -- show the error message.
    Failure -> if showErr
              then useDisplay displayExpr
              else return evalOut

  where
    -- Try to evaluate an action. Return True if it succeeds and False if
    -- it throws an exception. The result of the action is discarded.
    attempt :: Interpreter a -> Interpreter Bool
    attempt action = gcatch (action >> return True) failure
      where failure :: SomeException -> Interpreter Bool
            failure _ = return False

    -- Check if the error is due to trying to print something that doesn't
    -- implement the Show typeclass.
    isShowError errs = case find isPlain errs of
      Just (Display PlainText msg) ->
        -- Note that we rely on this error message being 'type cleaned', so
        -- that `Show` is not displayed as GHC.Show.Show.
        startswith "No instance for (Show" msg &&
        isInfixOf " arising from a use of `print'" msg
      Nothing -> False

    isPlain (Display mime _) = mime == PlainText
    isSvg (Display mime _) = mime == MimeSvg

    useDisplay displayExpr = wrapExecution state $ do
      -- If there are instance matches, convert the object into
      -- a [DisplayData]. We also serialize it into a bytestring. We get
      -- the bytestring as a dynamic and then convert back to
      -- a bytestring, which we promptly unserialize. Note that
      -- attempting to do this without the serialization to binary and
      -- back gives very strange errors - all the types match but it
      -- refuses to decode back into a [DisplayData].
      -- Suppress output, so as not to mess up console.
      out <- capturedStatement (const $ return ()) displayExpr

      displayedBytestring <- dynCompileExpr "IHaskell.Display.serializeDisplay it"
      case fromDynamic displayedBytestring of
        Nothing -> error "Expecting lazy Bytestring"
        Just bytestring ->
          case Serialize.decode bytestring of
            Left err -> error err
            Right displayData -> do
              write $ show displayData
              return $
                if useSvg state
                then displayData
                else filter (not . isSvg) displayData

    postprocessShowError :: EvalOut -> EvalOut
    postprocessShowError evalOut = evalOut { evalResult = map postprocess disps }
      where
        disps = evalResult evalOut
        Just (Display PlainText text) = find isPlain disps

        postprocess (Display MimeHtml _) = html $ printf fmt unshowableType (formatErrorWithClass "err-msg collapse" text) script
          where
            fmt = "<div class='collapse-group'><span class='btn' href='#' id='unshowable'>Unshowable:<span class='show-type'>%s</span></span>%s</div><script>%s</script>"
            script = unlines [
                "$('#unshowable').on('click', function(e) {",
                "    e.preventDefault();",
                "    var $this = $(this);",
                "    var $collapse = $this.closest('.collapse-group').find('.err-msg');",
                "    $collapse.collapse('toggle');",
                "});"
              ]

        postprocess other = other

        unshowableType = fromMaybe "" $ do
          let pieces = words text
              before = takeWhile (/= "arising") pieces
              after = init $ unwords $ tail $ dropWhile (/= "(Show") before

          firstChar <- headMay after
          return $ if firstChar == '('
                   then init $ tail after
                   else after



evalCommand _ (Declaration decl) state = wrapExecution state $ do
  write $ "Declaration:\n" ++ decl
  names <- runDecls decl

  dflags <- getSessionDynFlags
  let boundNames = map (replace ":Interactive." "" . showPpr dflags) names  
      nonDataNames = filter (not . isUpper . head) boundNames

  -- Display the types of all bound names if the option is on.
  -- This is similar to GHCi :set +t.
  if not $ useShowTypes state
  then return []
  else do
    -- Get all the type strings.
    types <- forM nonDataNames $ \name -> do
      theType <- showSDocUnqual dflags . ppr <$> exprType name
      return $ name ++ " :: " ++ theType

    return [html $ unlines $ map formatGetType types]

evalCommand _ (TypeSignature sig) state = wrapExecution state $
  -- We purposefully treat this as a "success" because that way execution
  -- continues. Empty type signatures are likely due to a parse error later
  -- on, and we want that to be displayed.
  return $ displayError $ "The type signature " ++ sig ++
                          "\nlacks an accompanying binding."

evalCommand _ (ParseError loc err) state = do
  write "Parse Error."
  return EvalOut {
    evalStatus = Failure,
    evalResult = displayError $ formatParseError loc err,
    evalState = state
  }

-- Read from a file handle until we hit a delimiter or until we've read
-- as many characters as requested
readChars :: Handle -> String -> Int -> IO String

-- If we're done reading, return nothing.
readChars handle delims 0 = return []

readChars handle delims nchars = do
  -- Try reading a single character. It will throw an exception if the
  -- handle is already closed.
  tryRead <- gtry $ hGetChar handle :: IO (Either SomeException Char)
  case tryRead of
    Right char ->
      -- If this is a delimiter, stop reading.
      if char `elem` delims
      then return [char]
      else do
        next <- readChars handle delims (nchars - 1)
        return $ char:next
    -- An error occurs at the end of the stream, so just stop reading.
    Left _ -> return []


doLoadModule :: String -> String -> Ghc [DisplayData]
doLoadModule name modName = flip gcatch unload $ do
  -- Compile loaded modules.
  flags <- getSessionDynFlags
  let objTarget = defaultObjectTarget
  setSessionDynFlags flags{ hscTarget = objTarget }

  -- Remember which modules we've loaded before.
  importedModules <- getContext

  -- Create a new target
  target <- guessTarget name Nothing
  addTarget target
  result <- load LoadAllTargets

  -- Reset the context, since loading things screws it up.
  initializeItVariable

  -- Add imports
  importDecl <- parseImportDecl $ "import " ++ modName
  let implicitImport = importDecl { ideclImplicit = True }
  setContext $ IIDecl implicitImport : importedModules

  -- Switch back to interpreted mode.
  flags <- getSessionDynFlags
  setSessionDynFlags flags{ hscTarget = HscInterpreted }

  case result of
    Succeeded -> return []
    Failed -> return $ displayError $ "Failed to load module " ++ modName
  where
    unload :: SomeException -> Ghc [DisplayData]
    unload exception = do
      -- Explicitly clear targets
      setTargets []
      load LoadAllTargets

      initializeItVariable
      return $ displayError $ "Failed to load module " ++ modName ++ ": " ++ show exception

capturedStatement :: (String -> IO ())         -- ^ Function used to publish intermediate output.
                  -> String                            -- ^ Statement to evaluate.
                  -> Interpreter (String, RunResult)   -- ^ Return the output and result.
capturedStatement output stmt = do
  -- Generate random variable names to use so that we cannot accidentally
  -- override the variables by using the right names in the terminal.
  gen <- liftIO getStdGen
  let
    -- Variable names generation.
    rand = take 20 $ randomRs ('0', '9') gen
    var name = name ++ rand

    -- Variables for the pipe input and outputs.
    readVariable = var "file_read_var_"
    writeVariable = var "file_write_var_"

    -- Variable where to store old stdout.
    oldVariable = var "old_var_"

    -- Variable used to store true `it` value.
    itVariable = var "it_var_"

    voidpf str = printf $ str ++ " >> return ()"

    -- Statements run before the thing we're evaluating.
    initStmts =
      [ printf "let %s = it" itVariable
      , printf "(%s, %s) <- createPipe" readVariable writeVariable
      , printf "%s <- dup stdOutput" oldVariable
      , voidpf "dupTo %s stdOutput" writeVariable
      , voidpf "hSetBuffering stdout NoBuffering"
      , printf "let it = %s" itVariable
      ]

    -- Statements run after evaluation.
    postStmts =
      [ printf "let %s = it" itVariable
      , voidpf "hFlush stdout"
      , voidpf "dupTo %s stdOutput" oldVariable
      , voidpf "closeFd %s" writeVariable
      , printf "let it = %s" itVariable
      ]
    pipeExpr = printf "let %s = %s" (var "pipe_var_") readVariable

    goStmt s = runStmt s RunToCompletion

  -- Initialize evaluation context.
  forM_ initStmts goStmt

  -- Get the pipe to read printed output from.
  -- This is effectively the source code of dynCompileExpr from GHC API's
  -- InteractiveEval. However, instead of using a `Dynamic` as an
  -- intermediary, it just directly reads the value. This is incredibly
  -- unsafe! However, for some reason the `getContext` and `setContext`
  -- required by dynCompileExpr (to import and clear Data.Dynamic) cause
  -- issues with data declarations being updated (e.g. it drops newer
  -- versions of data declarations for older ones for unknown reasons).
  -- First, compile down to an HValue.
  Just (_, hValues, _) <- withSession $ liftIO . flip hscStmt pipeExpr
  -- Then convert the HValue into an executable bit, and read the value.
  pipe <- liftIO $ do
    fd <- head <$> unsafeCoerce hValues
    fdToHandle fd

<<<<<<< HEAD
  -- Read from a file handle until we hit a delimiter or until we've read
  -- as many characters as requested
  let
    readChars :: Handle -> String -> Int -> IO String

    -- If we're done reading, return nothing.
    readChars handle delims 0 = return []

    readChars handle delims nchars = do
      -- Try reading a single character. It will throw an exception if the
      -- handle is already closed.
      tryRead <- gtry $ hGetChar handle :: IO (Either SomeException Char)
      case tryRead of
        Right char ->
          -- If this is a delimiter, stop reading.
          if char `elem` delims
          then return [char]
          else do
            next <- readChars handle delims (nchars - 1)
            return $ char:next
        -- An error occurs at the end of the stream, so just stop reading.
        Left _ -> return []

=======
>>>>>>> 70f414f9
  -- Keep track of whether execution has completed.
  completed <- liftIO $ newMVar False
  finishedReading <- liftIO newEmptyMVar
  outputAccum <- liftIO $ newMVar ""

  -- Start a loop to publish intermediate results.
  let
    -- Compute how long to wait between reading pieces of the output.
    -- `threadDelay` takes an argument of microseconds.
    ms = 1000
    delay = 100 * ms

    -- How much to read each time.
    chunkSize = 100

    -- Maximum size of the output (after which we truncate).
    maxSize = 100 * 1000

    loop = do
      -- Wait and then check if the computation is done.
      threadDelay delay
      computationDone <- readMVar completed

      if not computationDone
      then do
        -- Read next chunk and append to accumulator.
        nextChunk <- readChars pipe "\n" 100
        modifyMVar_ outputAccum (return . (++ nextChunk))

        -- Write to frontend and repeat.
        readMVar outputAccum >>= output
        loop
      else do
        -- Read remainder of output and accumulate it.
        nextChunk <- readChars pipe "" maxSize
        modifyMVar_ outputAccum (return . (++ nextChunk))

        -- We're done reading.
        putMVar finishedReading True

  liftIO $ forkIO loop

  result <- gfinally (goStmt stmt) $ do
    -- Execution is done.
    liftIO $ modifyMVar_ completed (const $ return True)

    -- Finalize evaluation context.
    forM_ postStmts goStmt

    -- Once context is finalized, reading can finish.
    -- Wait for reading to finish to that the output accumulator is
    -- completely filled.
    liftIO $ takeMVar finishedReading

  printedOutput <- liftIO $ readMVar outputAccum
  return (printedOutput, result)

formatError :: ErrMsg -> String
formatError = formatErrorWithClass "err-msg"

formatErrorWithClass :: String -> ErrMsg -> String
formatErrorWithClass cls =
    printf "<span class='%s'>%s</span>" cls .
    replace "\n" "<br/>" .
    fixLineWrapping .
    fixStdinError .
    replace useDashV "" .
    rstrip .
    typeCleaner
  where
    useDashV = "\nUse -v to see a list of the files searched for."
    fixLineWrapping err
      | isThreePartTypeError err =
          let (before, exp:after) = break ("Expected type" `isInfixOf`)  $ lines err
              (expected, act:actual) = break ("Actual type" `isInfixOf`) after in
            unlines $ map unstripped [before, exp:expected, act:actual]
      | isTwoPartTypeError err =
          let (one, two) = break ("with actual type" `isInfixOf`)  $ lines err in
            unlines $ map unstripped [one, two]
      | isShowError err =
          let (one, arising:possibleFix:two) = break ("arising" `isInfixOf`)  $ lines err in
            unlines $ map unstripped [one, [arising], [possibleFix], two]
      | otherwise = err
      where
        unstripped (line:lines) = unwords $ line:map lstrip lines

    isThreePartTypeError err = all (`isInfixOf` err) [
      "Couldn't match type",
      "with",
      "Expected type:",
      "Actual type:"
      ]
    isTwoPartTypeError err = all (`isInfixOf` err) [
      "Couldn't match expected type",
      "with actual type"
      ]

    isShowError err =
      startswith "No instance for (Show" err &&
      isInfixOf " arising from a use of `print'" err


formatParseError :: StringLoc -> String -> ErrMsg
formatParseError (Loc line col) =
  printf "Parse error (line %d, column %d): %s" line col

formatGetType :: String -> String
formatGetType = printf "<span class='get-type'>%s</span>"

formatType :: String -> [DisplayData]
formatType typeStr =  [plain typeStr, html $ formatGetType typeStr]

displayError :: ErrMsg -> [DisplayData]
<<<<<<< HEAD
displayError msg = [plain . typeCleaner $ msg, html $ formatError msg]
=======
displayError msg = [plain . fixStdinError . typeCleaner $ msg, html $ formatError msg] 

fixStdinError :: ErrMsg -> ErrMsg
fixStdinError err =
  if isStdinErr err
  then "<stdin> is not available in IHaskell. Use special `inputLine` instead of `getLine`."
  else err
  where
    isStdinErr err = startswith "<stdin>" err
      && "illegal operation (handle is closed)" `isInfixOf` err
>>>>>>> 70f414f9

mono :: String -> String
mono = printf "<span class='mono'>%s</span>"<|MERGE_RESOLUTION|>--- conflicted
+++ resolved
@@ -844,7 +844,6 @@
     fd <- head <$> unsafeCoerce hValues
     fdToHandle fd
 
-<<<<<<< HEAD
   -- Read from a file handle until we hit a delimiter or until we've read
   -- as many characters as requested
   let
@@ -868,8 +867,7 @@
         -- An error occurs at the end of the stream, so just stop reading.
         Left _ -> return []
 
-=======
->>>>>>> 70f414f9
+
   -- Keep track of whether execution has completed.
   completed <- liftIO $ newMVar False
   finishedReading <- liftIO newEmptyMVar
@@ -983,9 +981,6 @@
 formatType typeStr =  [plain typeStr, html $ formatGetType typeStr]
 
 displayError :: ErrMsg -> [DisplayData]
-<<<<<<< HEAD
-displayError msg = [plain . typeCleaner $ msg, html $ formatError msg]
-=======
 displayError msg = [plain . fixStdinError . typeCleaner $ msg, html $ formatError msg] 
 
 fixStdinError :: ErrMsg -> ErrMsg
@@ -996,7 +991,6 @@
   where
     isStdinErr err = startswith "<stdin>" err
       && "illegal operation (handle is closed)" `isInfixOf` err
->>>>>>> 70f414f9
 
 mono :: String -> String
 mono = printf "<span class='mono'>%s</span>"