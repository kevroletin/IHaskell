--- conflicted
+++ resolved
@@ -76,15 +76,9 @@
                        filepath,
                        cereal ==0.3.*,
                        text >=0.11,
-<<<<<<< HEAD
-                       mtl >= 2.1,
+                       mtl >= 2.1
                        transformers,
                        haskeline
-  exposed-modules: IHaskell.Display,
-                   Paths_ihaskell,
-                   IHaskell.Types,
-=======
-                       mtl >= 2.1
   exposed-modules: IHaskell.Display
                    IHaskell.Eval.Completion
                    IHaskell.Eval.Evaluate
@@ -94,7 +88,6 @@
                    IHaskell.Eval.Stdin
                    IHaskell.IPython
                    IHaskell.Message.Parser
->>>>>>> 7f23e743
                    IHaskell.Message.UUID
                    IHaskell.Message.Writer
                    IHaskell.Types
